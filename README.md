# Xiaomi Gateway 3 for Home Assistant

[![hacs_badge](https://img.shields.io/badge/HACS-Default-orange.svg)](https://github.com/custom-components/hacs)
[![Donate](https://img.shields.io/badge/donate-BuyMeCoffee-yellow.svg)](https://www.buymeacoffee.com/AlexxIT)
[![Donate](https://img.shields.io/badge/donate-YooMoney-8C3FFD.svg)](https://yoomoney.ru/to/41001428278477)

Gateway | Xiaomi Mijia Smart<br>Multi-Mode Gateway | Aqara Hub E1 | Aqara Camera Hub G3
---|---|---|---
China model | **ZNDMWG03LM**<br>![](https://via.placeholder.com/10/00ff00/000000?text=+) supported | **ZHWG16LM**<br>![](https://via.placeholder.com/10/ffff00/000000?text=+) in development | **ZNSXJ13LM**<br>![](https://via.placeholder.com/10/ffff00/000000?text=+) in plans (waiting)
Euro model | **ZNDMWG02LM**<br>![](https://via.placeholder.com/10/00ff00/000000?text=+) supported | **HE1-G01**<br>![](https://via.placeholder.com/10/ff0000/000000?text=+) can't be supported | **CH-H03**<br>![](https://via.placeholder.com/10/ffff00/000000?text=+) don't know yet
Mi Home | **yes** | **yes** | **no**
Aqara Home | **no** | **no** | **yes**
Xiaomi/Aqara Zigbee | **yes** | **yes** |
Xiaomi Bluetooth BLE | **yes** | **no** |
Xiaomi Bluetooth Mesh | **yes** | **no** |

**Real [user](https://github.com/to4ko/myconfig) config with 3 Gateways**

<img src="integrations.png" width="758" height="252"/>

Thanks to [@Serrj](https://community.home-assistant.io/u/serrj-sv/) for [instruction](https://community.home-assistant.io/t/xiaomi-mijia-smart-multi-mode-gateway-zndmwg03lm-support/159586/61) how to enable Telnet on old firmwares. And thanks to an unknown researcher for [instruction](https://gist.github.com/zvldz/1bd6b21539f84339c218f9427e022709) how to open telnet on new firmwares.

> **Note:** Use another integrations for support:
> 
> - Xiaomi Gateway 2 (DGNWG02LM) - [external link](https://www.home-assistant.io/integrations/xiaomi_aqara/)
> - Xiaomi Gateway EU (DGNWG05LM), Aqara Hub (ZHWG11LM) - [external link](https://openlumi.github.io/)
> - Aqara E1 CN (ZHWG16LM), Aqara G2H (ZNSXJ12LM), Aqara H1 CN (QBCZWG11LM), Aqara M1S CN (ZHWG15LM), Aqara M2 CN (ZHWG12LM), Aqara P3 CN (KTBL12LM) - [external link](https://github.com/niceboygithub/AqaraGateway)

**Attention:** The component is under active development. Breaking changes may appear.

# Table of Contents

- [FAQ](#faq)
- [Requirements](#requirements)
- [Supported Firmwares](#supported-firmwares)
- [Regional Restrictions](#regional-restrictions)
- [Supported Zigbee Devices](#supported-zigbee-devices)
- [Supported BLE Devices](#supported-ble-devices)
- [Supported Bluetooth Mesh Devices](#supported-bluetooth-mesh-devices)
- [Installation](#installation)
- [Configuration](#configuration)
- [Zigbee and BLE performance table](#zigbee-and-ble-performance-table)
- [Advanced config](#advanced-config)
- [Add and remove Zigbee devices](#add-and-remove-zigbee-devices)
- [Add third-party Zigbee devices](#add-third-party-zigbee-devices)
- [Zigbee Home Automation Mode](#zigbee-home-automation-mode)
- [Zigbee2MQTT Mode](#zigbee2mqtt-mode)
- [Handle Button Actions](#handle-button-actions)
- [Handle BLE Locks](#handle-ble-locks)
- [Obtain Mi Home device token](#obtain-mi-home-device-token)
- [Disable Buzzer](#disable-buzzer)
- [Advanced commands](#advanced-commands)
- [How it works](#how-it-works)
- [Troubleshouting](#troubleshooting)
- [Debug mode](#debug-mode)
- [Useful links](#userful-links)

# FAQ

**Q. Does this integration support hubs DGNWG02LM, DGNWG05LM, Aqara Hub...?**  
A. No. The integration only supports ZNDMWG03LM (China version) and ZNDMWG02LM (Euro version).

**Q. Does this integration support Xiaomi Robot Vacuum, Xiaomi Philips Bulb...?**  
A. No. The integration does not support Xiaomi Wi-Fi devices.

**Q. Which Mi Home region is best to use?**  
A. Most devices are supported in the China region. In European regions may not work new Zigbee devices E1/H1/T1-series and some Mesh devices. You can connect Euro Gateway to China region or China Gateway to Euro region if you want.

**Q. What means device beeps?**  
A. Beeps AFTER adding Zigbee devices:
1. No new devices found, the pair is stopped.
2. New device successfully added.
3. Unsupported device model.

Also, if you using hacked motion sensor - the gateway will periodically beeps. You can disable it in integration settings. 

**Q. Does the integration work without internet?**  
A. Partially. The component connects to a hub on the local network. Zigbee devices work without internet. But adding new Zigbee devices to Mi Home requires Internet. Updating BLE device data may not work without Internet.

**Q. Does the integration support non Xiaomi Zigbee devices?**  
A. Yes. There are three ways to connect third party Zigbee devices. All methods have a different set of supported devices. There is no exact supported list. Don't expect absolutely every device on the market to be supported in any of these methods.

**Q. Will the Zigbee devices continue to work in Mi Home?**  
A. Yes. If you do not enable ZHA or z2m mode, the devices will continue to work in Mi Home. And you can use automation in both Mi Home and Hass.

**Q. Do I need to receive a token or enable Telnet manually?**  
A. No. The token is obtained automatically using the login / password from the Mi Home account. Telnet turns on automatically using token.

**Q. Should I open or solder the hub?**  
A. No. Read [supported firmwares](#supported-firmwares) section.

**Q. Should I use ZHA mode?**  
A. You decide. If all of your Zigbee devices are supported in Mi Home, it is best to use it. If you have two hubs - you can use one of them in Mi Home mode, and the second in ZHA mode. Or you can also use the hub in Mi Home mode with Xiaomi devices and a Zigbee USB Dongle for other Zigbee devices.

**Q. How many Zigbee devices does the hub support?**  
A. The hub can connect directly up to 32 battery-powered devices (end devices). And **additionaly** up to 26 powered devices (routers). Other devices on your network can work through routers. The maximum number of devices is unknown. Official Xiaomi documentation writes about 128 devices.

**Q. Does the component support decoupled mode for switches?**  
A. Yes, but it needs to be turned on in the Mi Home app.

**Q. Why does the two-button switch only have one entity action?**  
A. All button clicks are displayed in the status of that one entity.

# Requirements

All requirements are **important** or you may have an unstable operation of the gateway.

- Xiaomi Mijia Smart Multi-Mode Gateway `ZNDMWG03LM` (China) or `ZNDMWG02LM` (Euro)
- Gateway firmware `v1.4.7` and more
- Home Assistant `v2021.7` and more
- **Shared LAN** between Gateway and Hass server. You may use VPN, but both IP-address should be in **same network subnet**!
- **Open ping** (accept ICMP) from Gateway to Router
- **Fixed IP-address** for Gateway on your Router
- Wi-Fi Router settings:
   - **Fixed channel** from 1 to 11
   - Channel width: **20MHz**
   - Authentication: WPA2
   - Group key update interval: **1 hour** and more

With the following settings the operation of the gateway may be **unstable**: different subnets, closed ping to router, Wi-Fi channel 40MHz, WPA3. 

> **Important:** Integration supports gateway on **ORIGINAL** firmware. You don't need to solder, or custom firmware!
>
> Additionally, the integration supports [custom firmware](https://github.com/zvldz/mgl03_fw/tree/main/firmware). The custom firmware works the same way as the original firmware and will not give you new features or support for new devices. Use it only if you know why you need it.

# Supported Firmwares

The component is only tested with these firmware versions:

- v1.5.0_0102 - you **should** use [custom open telnet command](https://gist.github.com/zvldz/1bd6b21539f84339c218f9427e022709), safe to update

If you have problems with other firmware, don't even ask to fix it.

The component can work with these firmware versions, but they may have bugs: v1.4.7_0063, v1.4.7_0065, v1.4.7_0115, v1.4.7_0160, v1.5.0_0026, v1.5.1_0032.

If your Mi Home doesn't offer to you new firmware - you can [update using telnet](https://github.com/zvldz/mgl03_fw/tree/main/firmware).

Component can block fw updates with **Lock Firmware** switch. Mi Home app will continue to offer you update. But won't be able to install it. It should fail at 0%.

[![Xiaomi Gateway 3 firmware update lock](https://img.youtube.com/vi/9BMoKq19yCI/mqdefault.jpg)](https://www.youtube.com/watch?v=9BMoKq19yCI)

<<<<<<< HEAD
# Supported Devices

The integration can work in two modes:

**Mi Home (default)**

- Support Xiaomi/Aqara Zigbee devices simultaneously in Mi Home and Hass
- Support some Zigbee devices of other brands only in Hass
- Support Xiaomi BLE devices simultaneously in Mi Home and Hass
- Support Xiaomi Mesh devices simultaneously in Mi Home and Hass

**Zigbee Home Automation (ZHA)**

- Support for Zigbee devices of hundreds of brands only in Hass
- Support Xiaomi BLE devices simultaneously in Mi Home and Hass
- Support Xiaomi Mesh devices simultaneously in Mi Home and Hass

Zigbee devices in ZHA mode doesn't controlled by this integration!

Other Zigbee, BLE and Mesh devices not from the list below also may work with limited support of functionality. 

Some BLE devices have no known default entities (asterisk in the list). Their entities appear when receiving data from the devices.

Some BLE devices may or may not have battery data depending on the device firmware.

Gateway entity shows connection state to gateway. It has many useful information in attributes.

Zigbee and BLE devices has optional `zigbee` and `ble` that shows `last_seen` time in state and may useful intormation in attributes.

Every device has support level (column S):

- 5 - The device can do everything it can do
- 4 - The device works well, missing some settings
- 3 - The device works, but it is missing some functionality
- empty - Unknown level, but device may work well
- 1/2 - The device doesn't work well (they don't show in the table)

You can change the operation of an existing device or add support for any **Xiaomi Zigbee**, **Xiaomi BLE**, **Xiaomi Mesh** or any **other brand Zigbee** device by writing an [external converter](https://github.com/AlexxIT/XiaomiGateway3/wiki/Converters).

It is welcomed if you return a working converter to integration. You can create an issue or make a pull request.

<!--supported-->
## Supported Gateways

Total devices: 2

Brand|Name|Model|Entities|S
---|---|---|---|---
Aqara|Hub E1 CN|[ZHWG16LM](https://home.miot-spec.com/s/lumi.gateway.aqcn02)|command, data, gateway|3
Xiaomi|Gateway 3|[ZNDMWG03LM/ZNDMWG02LM](https://home.miot-spec.com/s/lumi.gateway.mgl03)|alarm, command, data, cloud_link, led, gateway|4

## Supported Xiaomi Zigbee

Total devices: 81

Brand|Name|Model|Entities|S
---|---|---|---|---
Aqara|Air Quality Monitor CN|[VOCKQJK11LM](https://home.miot-spec.com/s/lumi.airmonitor.acn01)|temperature, humidity, tvoc, battery, battery_low, display_unit|
Aqara|Bulb CN|[ZNLDP12LM](https://home.miot-spec.com/s/lumi.light.aqcn02)|light, power_on_state|
Aqara|Button CN|[WXKG11LM](https://home.miot-spec.com/s/lumi.remote.b1acn01)|action, battery, battery_low, chip_temperature|
Aqara|Cube EU|[MFKZQ01LM](https://home.miot-spec.com/s/lumi.sensor_cube.aqgl01)|action, battery|3
Aqara|Curtain|[ZNCLDJ11LM](https://home.miot-spec.com/s/lumi.curtain)|motor|
Aqara|Curtain B1 EU|[ZNCLDJ12LM](https://home.miot-spec.com/s/lumi.curtain.hagl04)|motor, battery|
Aqara|Door Lock S1|[ZNMS11LM](https://home.miot-spec.com/s/lumi.lock.aq1)|action, battery, key_id, lock|
Aqara|Door Lock S2 CN|[ZNMS12LM](https://home.miot-spec.com/s/lumi.lock.acn02)|action, battery, key_id, lock|
Aqara|Door Lock S2 Pro CN|[ZNMS13LM](https://home.miot-spec.com/s/lumi.lock.acn03)|lock, square, reverse, latch, battery, action|
Aqara|Door/Window Sensor|[MCCGQ11LM](https://home.miot-spec.com/s/lumi.sensor_magnet.aq2)|contact, battery, battery_low, chip_temperature|
Aqara|Door/Window Sensor E1 CN|[MCCGQ14LM](https://home.miot-spec.com/s/lumi.magnet.acn001)|contact, battery, battery_low|
Aqara|Double Wall Button|[WXKG02LM](https://home.miot-spec.com/s/lumi.sensor_86sw2.es1)|action, battery, battery_low, chip_temperature|
Aqara|Double Wall Button D1|[WXKG07LM](https://home.miot-spec.com/s/lumi.remote.b286acn02)|action, battery, battery_low, chip_temperature|
Aqara|Double Wall Button E1 CN|[WXKG17LM](https://home.miot-spec.com/s/lumi.remote.acn004)|action, battery|
Aqara|Double Wall Switch|[QBKG12LM](https://home.miot-spec.com/s/lumi.ctrl_ln2.aq1)|channel_1, channel_2, power, energy, action|
Aqara|Double Wall Switch (no N)|[QBKG03LM](https://home.miot-spec.com/s/lumi.ctrl_neutral2)|channel_1, channel_2, action|
Aqara|Double Wall Switch D1 CN (no N)|[QBKG22LM](https://home.miot-spec.com/s/lumi.switch.b2lacn02)|channel_1, channel_2, action|
Aqara|Double Wall Switch D1 CN (with N)|[QBKG24LM](https://home.miot-spec.com/s/lumi.switch.b2nacn02)|channel_1, channel_2, power, energy, action|
Aqara|Double Wall Switch E1 (no N)|[QBKG39LM](https://home.miot-spec.com/s/lumi.switch.b2lc04)|channel_1, channel_2, action, wireless_1, wireless_2, led, power_on_state, mode|
Aqara|Double Wall Switch E1 (with N)|[QBKG41LM](https://home.miot-spec.com/s/lumi.switch.b2nc01)|channel_1, channel_2, action, led, power_on_state, wireless_1, wireless_2|
Aqara|Double Wall Switch H1 CN (no N)|[QBKG28LM](https://home.miot-spec.com/s/lumi.switch.l2acn1)|channel_1, channel_2, action, led, power_on_state, wireless_1, wireless_2|
Aqara|Double Wall Switch H1 CN (with N)|[QBKG31LM](https://home.miot-spec.com/s/lumi.switch.n2acn1)|channel_1, channel_2, energy, power, action, led, power_on_state, wireless_1, wireless_2|
Aqara|Double Wall Switch H1 EU (no N)|[WS-EUK02](https://home.miot-spec.com/s/lumi.switch.l2aeu1)|channel_1, channel_2, action, led, power_on_state, wireless_1, wireless_2|
Aqara|Double Wall Switch H1 EU (with N)|[WS-EUK04](https://home.miot-spec.com/s/lumi.switch.n2aeu1)|channel_1, channel_2, energy, power, action, led, power_on_state, wireless_1, wireless_2|
Aqara|Double Wall Switch US (with N)|[WS-USC04](https://home.miot-spec.com/s/lumi.switch.b2naus01)|channel_1, channel_2, action, energy, power, led, power_on_state, wireless_1, wireless_2|
Aqara|Motion Sensor|[RTCGQ11LM](https://home.miot-spec.com/s/lumi.sensor_motion.aq2)|motion, illuminance, battery|
Aqara|Opple Four Button|[WXCJKG12LM](https://home.miot-spec.com/s/lumi.remote.b486opcn01)|action, battery, battery_low, chip_temperature|
Aqara|Opple MX480 CN|[XDD13LM](https://home.miot-spec.com/s/lumi.light.cwopcn03)|light|
Aqara|Opple MX650 CN|[XDD12LM](https://home.miot-spec.com/s/lumi.light.cwopcn02)|light|
Aqara|Opple Six Button|[WXCJKG13LM](https://home.miot-spec.com/s/lumi.remote.b686opcn01)|action, battery, battery_low, chip_temperature|
Aqara|Opple Two Button|[WXCJKG11LM](https://home.miot-spec.com/s/lumi.remote.b286opcn01)|action, battery, battery_low, chip_temperature|
Aqara|Plug EU|[SP-EUC01](https://home.miot-spec.com/s/lumi.plug.maeu01)|plug, energy, power, led, power_on_state|
Aqara|Precision Motion Sensor EU|[RTCGQ13LM](https://home.miot-spec.com/s/lumi.motion.agl04)|motion, battery, sensitivity, blind_time, battery_low|
Aqara|Relay CN|[LLKZMK11LM](https://home.miot-spec.com/s/lumi.relay.c2acn01)|channel_1, channel_2, current, power, voltage, energy, action, chip_temperature, interlock|4
Aqara|Relay T1 CN (with N)|[DLKZMK11LM](https://home.miot-spec.com/s/lumi.switch.n0acn2)|switch, energy, power, led, power_on_state|
Aqara|Relay T1 EU (no N)|[SSM-U02](https://home.miot-spec.com/s/lumi.switch.l0agl1)|switch, chip_temperature|
Aqara|Relay T1 EU (with N)|[SSM-U01](https://home.miot-spec.com/s/lumi.switch.n0agl1)|switch, energy, power, led, power_on_state|
Aqara|Roller Shade|[ZNGZDJ11LM](https://home.miot-spec.com/s/lumi.curtain.aq2)|motor|
Aqara|Roller Shade E1 CN|[ZNJLBL01LM](https://home.miot-spec.com/s/lumi.curtain.acn002)|motor, battery, motor_reverse, battery_low, battery_voltage, battery_charging, motor_speed|
Aqara|Shake Button|[WXKG12LM](https://home.miot-spec.com/s/lumi.sensor_switch.aq3)|action, battery, battery_low, chip_temperature|
Aqara|Single Wall Button CN|[WXKG03LM](https://home.miot-spec.com/s/lumi.remote.b186acn01)|action, battery, battery_low, chip_temperature|
Aqara|Single Wall Button D1 CN|[WXKG06LM](https://home.miot-spec.com/s/lumi.remote.b186acn02)|action, battery, battery_low, chip_temperature|
Aqara|Single Wall Button E1 CN|[WXKG16LM](https://home.miot-spec.com/s/lumi.remote.acn003)|action, battery|
Aqara|Single Wall Switch|[QBKG04LM](https://home.miot-spec.com/s/lumi.ctrl_neutral1)|switch, action|
Aqara|Single Wall Switch|[QBKG11LM](https://home.miot-spec.com/s/lumi.ctrl_ln1.aq1)|switch, power, energy, action|
Aqara|Single Wall Switch D1 CN (no N)|[QBKG21LM](https://home.miot-spec.com/s/lumi.switch.b1lacn02)|switch, action|
Aqara|Single Wall Switch D1 CN (with N)|[QBKG23LM](https://home.miot-spec.com/s/lumi.switch.b1nacn02)|switch, power, energy, action|
Aqara|Single Wall Switch E1 (no N)|[QBKG38LM](https://home.miot-spec.com/s/lumi.switch.b1lc04)|switch, action, led, power_on_state, wireless, mode|
Aqara|Single Wall Switch E1 (with N)|[QBKG40LM](https://home.miot-spec.com/s/lumi.switch.b1nc01)|switch, action, led, power_on_state, wireless|
Aqara|Single Wall Switch H1 CN (no N)|[QBKG27LM](https://home.miot-spec.com/s/lumi.switch.l1acn1)|switch, action, led, power_on_state, wireless|
Aqara|Single Wall Switch H1 CN (with N)|[QBKG30LM](https://home.miot-spec.com/s/lumi.switch.n1acn1)|switch, energy, power, action, led, power_on_state, wireless|
Aqara|Single Wall Switch H1 EU (no N)|[WS-EUK01](https://home.miot-spec.com/s/lumi.switch.l1aeu1)|switch, action, led, power_on_state, wireless|
Aqara|Single Wall Switch H1 EU (with N)|[WS-EUK03](https://home.miot-spec.com/s/lumi.switch.n1aeu1)|switch, energy, power, action, led, power_on_state, wireless|
Aqara|TH Sensor|[WSDCGQ11LM](https://home.miot-spec.com/s/lumi.weather)|temperature, humidity, battery, pressure|
Aqara|TH Sensor|[WSDCGQ12LM](https://home.miot-spec.com/s/lumi.sensor_ht.agl02)|temperature, humidity, battery, pressure|
Aqara|Thermostat S2 CN|[KTWKQ03ES](https://home.miot-spec.com/s/lumi.airrtc.tcpecn02)|climate|
Aqara|Triple Wall Switch D1 CN (no N)|[QBKG25LM](https://home.miot-spec.com/s/lumi.switch.l3acn3)|channel_1, channel_2, channel_3, action|
Aqara|Triple Wall Switch D1 CN (with N)|[QBKG26LM](https://home.miot-spec.com/s/lumi.switch.n3acn3)|channel_1, channel_2, channel_3, power, voltage, energy, action|
Aqara|Triple Wall Switch H1 CN (no N)|[QBKG29LM](https://home.miot-spec.com/s/lumi.switch.l3acn1)|channel_1, channel_2, channel_3, action, led, power_on_state, wireless_1, wireless_2, wireless_3|
Aqara|Triple Wall Switch H1 CN (with N)|[QBKG32LM](https://home.miot-spec.com/s/lumi.switch.n3acn1)|channel_1, channel_2, channel_3, energy, power, action, led, led_reverse, power_on_state, wireless_1, wireless_2, wireless_3|
Aqara|Vibration Sensor|[DJT11LM](https://home.miot-spec.com/s/lumi.vibration.aq1)|action, battery|3
Aqara|Wall Outlet|[QBCZ11LM](https://home.miot-spec.com/s/lumi.ctrl_86plug.aq1)|outlet, power, energy, chip_temperature|
Aqara|Water Leak Sensor|[SJCGQ11LM](https://home.miot-spec.com/s/lumi.sensor_wleak.aq1)|moisture, battery|
Honeywell|Gas Sensor|[JTQJ-BF-01LM/BW](https://home.miot-spec.com/s/lumi.sensor_natgas)|gas_density, gas, sensitivity|4
Honeywell|Smoke Sensor|[JTYJ-GD-01LM/BW](https://home.miot-spec.com/s/lumi.sensor_smoke)|smoke_density, smoke, battery|
IKEA|Bulb E14 400 lm|[LED1536G5](https://home.miot-spec.com/s/ikea.light.led1536g5)|light|
IKEA|Bulb E14 400 lm|[LED1649C5](https://home.miot-spec.com/s/ikea.light.led1649c5)|light|
IKEA|Bulb E27 1000 lm|[LED1623G12](https://home.miot-spec.com/s/ikea.light.led1623g12)|light|
IKEA|Bulb E27 950 lm|[LED1546G12](https://home.miot-spec.com/s/ikea.light.led1546g12)|light|
IKEA|Bulb E27 980 lm|[LED1545G12](https://home.miot-spec.com/s/ikea.light.led1545g12)|light|
IKEA|Bulb GU10 400 lm|[LED1537R6](https://home.miot-spec.com/s/ikea.light.led1537r6)|light|
IKEA|Bulb GU10 400 lm|[LED1650R5](https://home.miot-spec.com/s/ikea.light.led1650r5)|light|
Xiaomi|Button|[WXKG01LM](https://home.miot-spec.com/s/lumi.sensor_switch)|action, battery, battery_low, chip_temperature|
Xiaomi|Door/Window Sensor|[MCCGQ01LM](https://home.miot-spec.com/s/lumi.sensor_magnet)|contact, battery, battery_low, chip_temperature|
Xiaomi|Light Sensor EU|[GZCGQ01LM](https://home.miot-spec.com/s/lumi.sen_ill.mgl01)|illuminance, battery|
Xiaomi|Motion Sensor|[RTCGQ01LM](https://home.miot-spec.com/s/lumi.sensor_motion)|motion, battery, battery_low, chip_temperature|
Xiaomi|Plug CN|[ZNCZ02LM](https://home.miot-spec.com/s/lumi.plug)|plug, power, energy, chip_temperature, power_on_state, charge_protect, led|5
Xiaomi|Plug EU|[ZNCZ04LM](https://home.miot-spec.com/s/lumi.plug.mmeu01)|plug, power, voltage, energy|
Xiaomi|Plug TW|[ZNCZ03LM](https://home.miot-spec.com/s/lumi.plug.mitw01)|plug, power, energy|
Xiaomi|Plug US|[ZNCZ12LM](https://home.miot-spec.com/s/lumi.plug.maus01)|plug, power, energy|
Xiaomi|TH Sensor|[WSDCGQ01LM](https://home.miot-spec.com/s/lumi.sensor_ht)|temperature, humidity, battery, battery_low, chip_temperature|

## Supported Other Zigbee

Total devices: 13

Brand|Name|Model|Entities|S
---|---|---|---|---
BlitzWolf|Plug|[BW-SHP13](https://www.zigbee2mqtt.io/supported-devices/#s=BW-SHP13)|plug, current, power, voltage, energy, power_on_state|5
IKEA|Bulb E27 1000 lm|[LED1623G12](https://www.zigbee2mqtt.io/supported-devices/#s=LED1623G12)|light|3
Ksentry Electronics|OnOff Controller|[KS-SM001](https://www.zigbee2mqtt.io/supported-devices/#s=KS-SM001)|switch|
Lonsonho|Switch w/o neutral|[TS0011](https://www.zigbee2mqtt.io/supported-devices/#s=TS0011)|switch|5
Philips|Hue motion sensor|[9290012607](https://www.zigbee2mqtt.io/supported-devices/#s=9290012607)|occupancy, illuminance, temperature, battery, occupancy_timeout|4
Sonoff|Button|[SNZB-01](https://www.zigbee2mqtt.io/supported-devices/#s=SNZB-01)|action, battery|5
Sonoff|Door/Window Sensor|[SNZB-04](https://www.zigbee2mqtt.io/supported-devices/#s=SNZB-04)|contact, battery|5
Sonoff|Mini|[ZBMINI](https://www.zigbee2mqtt.io/supported-devices/#s=ZBMINI)|switch|5
Sonoff|Motion Sensor|[SNZB-03](https://www.zigbee2mqtt.io/supported-devices/#s=SNZB-03)|occupancy, battery|5
Sonoff|TH Sensor|[SNZB-02](https://www.zigbee2mqtt.io/supported-devices/#s=SNZB-02)|temperature, humidity, battery|
Unknown|Dimmer|[LXZ8-02A](https://www.zigbee2mqtt.io/supported-devices/#s=LXZ8-02A)|light|3
UseeLink|Power Strip|[SM-SO306E](https://www.zigbee2mqtt.io/supported-devices/#s=SM-SO306E)|channel_1, channel_2, channel_3, channel_4, usb, power_on_state|5
eWeLink|Zigbee OnOff Controller|[SA-003-Zigbee](https://www.zigbee2mqtt.io/supported-devices/#s=SA-003-Zigbee)|switch|5

## Supported Xiaomi BLE

Total devices: 32

Brand|Name|Model|Entities|S
---|---|---|---|---
Aqara|Door Lock D100|[ZNMS20LM](https://home.miot-spec.com/s/3051)|*|
Aqara|Door Lock N100 (Bluetooth)|[ZNMS16LM](https://home.miot-spec.com/s/1694)|*|
Aqara|Door Lock N200|[ZNMS17LM](https://home.miot-spec.com/s/1695)|*|
Honeywell|Smoke Alarm|[JTYJ-GD-03MI](https://home.miot-spec.com/s/2455)|*|
Unknown|Lock M2|[ydhome.lock.m2silver](https://home.miot-spec.com/s/955)|*|
Xiaomi|Alarm Clock|[CGD1](https://home.miot-spec.com/s/1398)|temperature, humidity, battery*|
Xiaomi|Door Lock|[MJZNMS02LM](https://home.miot-spec.com/s/794)|*|
Xiaomi|Door Lock|[MJZNMS03LM](https://home.miot-spec.com/s/1433)|*|
Xiaomi|Door Lock|[XMZNMST02YD](https://home.miot-spec.com/s/2444)|*|
Xiaomi|Door Sensor 2|[MCCGQ02HL](https://home.miot-spec.com/s/2443)|*|
Xiaomi|Flower Care|[HHCCJCY01](https://home.miot-spec.com/s/152)|temperature, moisture, conductivity, illuminance, battery*|
Xiaomi|Flower Pot|[HHCCPOT002](https://home.miot-spec.com/s/349)|moisture, conductivity, battery*|
Xiaomi|Kettle|[YM-K1501](https://home.miot-spec.com/s/131)|power, temperature|
Xiaomi|Magic Cube|[XMMF01JQD](https://home.miot-spec.com/s/1249)|action|
Xiaomi|Mosquito Repellent|[WX08ZM](https://home.miot-spec.com/s/1034)|*|
Xiaomi|Motion Sensor 2|[RTCGQ02LM](https://home.miot-spec.com/s/2701)|motion, illuminance, battery, action, idle_time|
Xiaomi|Night Light 2|[MJYD02YL-A](https://home.miot-spec.com/s/2038)|battery, light, motion, idle_time|
Xiaomi|Qingping Door Sensor|[CGH1](https://home.miot-spec.com/s/982)|*|
Xiaomi|Qingping Motion Sensor|[CGPR1](https://home.miot-spec.com/s/2691)|*|
Xiaomi|Qingping TH Lite|[CGDK2](https://home.miot-spec.com/s/1647)|temperature, humidity, battery*|
Xiaomi|Qingping TH Sensor|[CGG1](https://home.miot-spec.com/s/839)|temperature, humidity, battery*|
Xiaomi|Safe Box|[BGX-5/X1-3001](https://home.miot-spec.com/s/2480)|*|
Xiaomi|TH Clock|[LYWSD02MMC](https://home.miot-spec.com/s/1115)|temperature, humidity, battery*|
Xiaomi|TH Sensor|[LYWSDCGQ/01ZM](https://home.miot-spec.com/s/426)|temperature, humidity, battery*|
Xiaomi|TH Sensor|[XMWSDJ04MMC](https://home.miot-spec.com/s/4611)|temperature, humidity, battery*|
Xiaomi|TH Sensor 2|[LYWSD03MMC](https://home.miot-spec.com/s/1371)|temperature, humidity, battery*|
Xiaomi|Toothbrush T500|[MES601](https://home.miot-spec.com/s/1161)|*|
Xiaomi|Viomi Kettle|[V-SK152](https://home.miot-spec.com/s/1116)|power, temperature|
Xiaomi|Water Leak Sensor|[SJWS01LM](https://home.miot-spec.com/s/2147)|*|
Xiaomi|ZenMeasure Clock|[MHO-C303](https://home.miot-spec.com/s/1747)|temperature, humidity, battery*|
Xiaomi|ZenMeasure TH|[MHO-C401](https://home.miot-spec.com/s/903)|temperature, humidity, battery*|
Yeelight|Button S1|[YLAI003](https://home.miot-spec.com/s/1983)|action, battery|

## Supported Xiaomi Mesh

Total devices: 28

Brand|Name|Model|Entities|S
---|---|---|---|---
PTX|Mesh Double Wall Switch|[PTX-SK2M](https://home.miot-spec.com/s/2257)|channel_1, channel_2, led, wireless_1, wireless_2|
PTX|Mesh Downlight|[090615.light.mlig01](https://home.miot-spec.com/s/3416)|light|
PTX|Mesh Single Wall Switch|[PTX-SK1M](https://home.miot-spec.com/s/2258)|switch, led, wireless|
PTX|Mesh Triple Wall Switch|[PTX-SK3M](https://home.miot-spec.com/s/3878)|channel_1, channel_2, channel_3, led, wireless_1, wireless_2, wireless_3|
PTX|Mesh Triple Wall Switch|[PTX-TK3/M](https://home.miot-spec.com/s/2093)|channel_1, channel_2, channel_3, led, wireless_1, wireless_2, wireless_3|
Unknown|Mesh Downlight|[lemesh.light.wy0c05](https://home.miot-spec.com/s/2351)|light|
Unknown|Mesh Downlight (RF ready)|[lemesh.light.wy0c07](https://home.miot-spec.com/s/3164)|light|
Unknown|Mesh Lightstrip (RF ready)|[crzm.light.wy0a01](https://home.miot-spec.com/s/2293)|light|
Unknown|Mesh Switch Controller|[lemesh.switch.sw0a01](https://home.miot-spec.com/s/2007)|switch|
Unknown|Mesh Wall Switch|[DHKG01ZM](https://home.miot-spec.com/s/1945)|switch, led|
Unknown|ightctl Light|[lemesh.light.wy0c08](https://home.miot-spec.com/s/3531)|light|
Xiaomi|Electrical Outlet|[ZNCZ01ZM](https://home.miot-spec.com/s/3083)|outlet, power, led, power_protect, power_value|
Xiaomi|Mesh Bulb|[MJDP09YL](https://home.miot-spec.com/s/1771)|light, flex_switch, power_on_state|4
Xiaomi|Mesh Double Wall Switch|[DHKG02ZM](https://home.miot-spec.com/s/1946)|channel_1, channel_2, led, wireless_1, wireless_2|
Xiaomi|Mesh Double Wall Switch|[ZNKG02HL](https://home.miot-spec.com/s/2716)|channel_1, channel_2, humidity, temperature|
Xiaomi|Mesh Downlight|[MJTS01YL/MJTS003](https://home.miot-spec.com/s/1772)|light, flex_switch, power_on_state|4
Xiaomi|Mesh Group|[yeelink.light.mb1grp](https://home.miot-spec.com/s/1054)|group|4
Xiaomi|Mesh Single Wall Switch|[ZNKG01HL](https://home.miot-spec.com/s/2715)|switch, humidity, temperature|
Xiaomi|Mesh Triple Wall Switch|[ZNKG03HL/ISA-KG03HL](https://home.miot-spec.com/s/2717)|channel_1, channel_2, channel_3, humidity, temperature, wireless_1, wireless_2, wireless_3, baby_mode|
Xiaomi|Mosquito Repeller 2|[WX10ZM](https://home.miot-spec.com/s/4160)|switch, battery, supply, led, mode|
XinGuang|Mesh Switch|[wainft.switch.sw0a01](https://home.miot-spec.com/s/3150)|switch|
XinGuang|Smart Light|[LIBMDA09X](https://home.miot-spec.com/s/2584)|light|
Yeelight|Mesh Bulb E14|[YLDP09YL](https://home.miot-spec.com/s/995)|light, flex_switch, power_on_state|4
Yeelight|Mesh Bulb E27|[YLDP10YL](https://home.miot-spec.com/s/996)|light, flex_switch, power_on_state|4
Yeelight|Mesh Bulb M2|[YLDP25YL/YLDP26YL](https://home.miot-spec.com/s/2342)|light, flex_switch, power_on_state|4
Yeelight|Mesh Downlight|[YLSD01YL](https://home.miot-spec.com/s/948)|light, flex_switch, power_on_state|4
Yeelight|Mesh Downlight M2|[YLTS02YL/YLTS04YL](https://home.miot-spec.com/s/2076)|light, flex_switch, power_on_state|4
Yeelight|Mesh Spotlight|[YLSD04YL](https://home.miot-spec.com/s/997)|light, flex_switch, power_on_state|4

<!--supported-->
=======
# Regional Restrictions

Device | MiHome EU | MiHome CN | Vevs EU | Vevs CN
---|---|---|---|---
Gateway 3 (CN and EU) | supported | supported | supported | supported
Zigbee old series | supported | supported | supported | supported
Zigbee E1 series (CN and EU) | no        | supported | no        | supported
Zigbee H1 and T1 series (CN and EU) | no | partially | no | some models
Bluetooth BLE and Mesh | some models | supported | supported | supported

**Xiaomi Mijia Smart Multi-Mode Gateway** has two models - `ZNDMWG03LM` (China) and `ZNDMWG02LM`/`YTC4044GL` (Euro). Both this models can be added to China or to Euro cloud servers.

**PS.** This is the ONLY Xiaomi/Aqara gateway that has the same internal model for the China and Euro versions - `lumi.gateway.mgl03`. So the Hass component and the Xiaomi cloud servers see no difference between the models.

Most **older Xiaomi/Aqara Zigbee devices** can also be added to China and to Euro cloud servers.

New **Zigbee devices from E1 series** can be added ONLY to China cloud servers. They supported in official Mi Home application.

New **Zigbee devices from H1 and T1 series** are not officially supported in Mi Home. But they can be added ONLY to China cloud servers. You can controll them from Hass (check supported list) but not from stock Mi Home application. Some of this model (mostly H1 switches and T1 relays) can be controlled from [Mi Home by Vevs](https://www.kapiba.ru/2017/11/mi-home.html).

Some of **Bluetooth BLE and Mesh** can be added ONLY to China cloud. But with [Mi Home by Vevs](https://www.kapiba.ru/2017/11/mi-home.html) they can be added to any cloud.

**PS.** You can't add **Zigbee devices E1/H1/T1** to Euro cloud even with **Mi Home by Vevs**.

If you control your devices from Home Assistant - it makes absolutely no difference which cloud they are added to. Devices are controlled locally and without delay in any case.

**PS.** Some Aqara devices are not supported at all in Mi Home in any version, e.g. **Aqara Door Lock N100 Zigbee version**.

# Supported Zigbee Devices

> **Note:** this devices supported in default (Mi Home) mode. To support devices from other companies, read below.

Tested Devices:
- Aqara Bulb (ZNLDP12LM)
- Aqara Button (WXKG11LM)
- Aqara Cube (MFKZQ01LM)
- Aqara Curtain (ZNCLDJ11LM)
- Aqara Curtain B1 (ZNCLDJ12LM)
- Aqara Door Lock S1 (ZNMS11LM)
- Aqara Door Lock S2 (ZNMS12LM)
- Aqara Door Lock S2 Pro (ZNMS12LM)
- Aqara Door Sensor (MCCGQ11LM)
- Aqara Double Wall Button (WXKG02LM)
- Aqara Double Wall Button D1 (WXKG07LM)
- Aqara Double Wall Switch (QBKG03LM,QBKG12LM)
- Aqara Double Wall Switch D1 (QBKG22LM,QBKG24LM)
- Aqara Double Wall Switch E1 (QBKG39LM,QBKG41LM)
- Aqara Double Wall Switch H1 (WS-EUK02)
- Aqara Double Wall Switch US (WS-USC04)
- Aqara Motion Sensor (RTCGQ11LM)
- Aqara Opple Four Button (WXCJKG12LM)
- Aqara Opple MX480 (XDD13LM)
- Aqara Opple MX650 (XDD12LM)
- Aqara Opple Six Button (WXCJKG13LM)
- Aqara Opple Two Button (WXCJKG11LM)
- Aqara Plug (SP-EUC01)
- Aqara Precision Motion Sensor (RTCGQ13LM)
- Aqara Relay (LLKZMK11LM)
- Aqara Relay T1 (DLKZMK11LM,SSM-U01,SSM-U02)
- Aqara Roller Shade (ZNGZDJ11LM)
- Aqara Roller Shade E1 (ZNJLBL01LM)
- Aqara Shake Button (WXKG12LM)
- Aqara Single Wall Button (WXKG03LM)
- Aqara Single Wall Button D1 (WXKG06LM)
- Aqara Single Wall Switch (QBKG04LM,QBKG11LM)
- Aqara Single Wall Switch D1 (QBKG21LM,QBKG23LM)
- Aqara Single Wall Switch E1 (QBKG38LM,QBKG40LM)
- Aqara Single Wall Switch H1 (WS-EUK01)
- Aqara Socket (QBCZ11LM)
- Aqara TH Sensor (WSDCGQ11LM,WSDCGQ12LM)
- Aqara TVOC Air Quality Monitor (VOCKQJK11LM)
- Aqara Thermostat S2 (KTWKQ03ES)
- Aqara Triple Wall Switch D1 (QBKG25LM,QBKG26LM)
- Aqara Vibration Sensor (DJT11LM)
- Aqara Water Leak Sensor (SJCGQ11LM)
- Honeywell Gas Sensor (JTQJ-BF-01LM/BW)
- Honeywell Smoke Sensor (JTYJ-GD-01LM/BW)
- IKEA Bulb E14 (LED1649C5)
- IKEA Bulb E14 400 lm (LED1536G5)
- IKEA Bulb E27 1000 lm (LED1623G12)
- IKEA Bulb E27 950 lm (LED1546G12)
- IKEA Bulb E27 980 lm (LED1545G12)
- IKEA Bulb GU10 400 lm (LED1537R6,LED1650R5)
- Xiaomi Button (WXKG01LM)
- Xiaomi Door Sensor (MCCGQ01LM)
- Xiaomi Light Sensor (GZCGQ01LM)
- Xiaomi Motion Sensor (RTCGQ01LM)
- Xiaomi Plug (ZNCZ02LM)
- Xiaomi Plug EU (ZNCZ04LM)
- Xiaomi Plug TW (ZNCZ03LM)
- Xiaomi Plug US (ZNCZ12LM)
- Xiaomi TH Sensor (WSDCGQ01LM)

# Supported BLE Devices

**Video DEMO**

[![Xiaomi Rubik's Cube](https://img.youtube.com/vi/4D_vqvUre_0/mqdefault.jpg)](https://www.youtube.com/watch?v=4D_vqvUre_0)

Tested Devices:
- Aqara Door Lock N100 (ZNMS16LM) **Attention:** Zigbee version not supported!
- Aqara Door Lock N200 (ZNMS17LM)
- Honeywell Smoke Alarm (JTYJ-GD-03MI)
- Xiaomi Alarm Clock (CGD1)
- Xiaomi Door Lock (MJZNMS02LM,XMZNMST02YD)
- Xiaomi Door Sensor 2 (MCCGQ02HL)
- Xiaomi Flower Care (HHCCJCY01)
- Xiaomi Flower Pot (HHCCPOT002)
- Xiaomi Magic Cube (XMMF01JQD)
- Xiaomi Mosquito Repellent (WX08ZM)
- Xiaomi Motion Sensor 2 (RTCGQ02LM)
- Xiaomi Night Light 2 (MJYD02YL-A)
- Xiaomi Qingping Door Sensor (CGH1)
- Xiaomi Qingping Motion Sensor (CGPR1)
- Xiaomi Qingping TH Lite (CGDK2)
- Xiaomi Qingping TH Sensor (CGG1)
- Xiaomi Safe Box (BGX-5/X1-3001)
- Xiaomi TH Clock (LYWSD02MMC)
- Xiaomi TH Sensor (LYWSDCGQ/01ZM)
- Xiaomi TH Sensor 2 (LYWSD03MMC)
- Xiaomi Toothbrush T500 (MES601)
- Xiaomi Water Leak Sensor (SJWS01LM)
- Xiaomi ZenMeasure Clock (MHO-C303)
- Xiaomi ZenMeasure TH (MHO-C401)
- Yeelight Button S1 (YLAI003)

XMMF01JQD don't sends edge info, only direction!

Other BLE devices also maybe supported...

BLE devices and their attributes **don't appear immediately**! Data collected and stored at the gateway. After rebooting Hass - data restored from the gateway. Rebooting the gateway will clear the saved data!

# Supported Bluetooth Mesh Devices

Tested Mesh Lights:
- Xiaomi Mesh Bulb (MJDP09YL)
- Xiaomi Mesh Downlight (MJTS01YL/MJTS003)
- Xiaomi Mesh Group (Mesh Group)
- XinGuang XinGuang Smart Light (LIBMDA09X)
- Yeelight Mesh Bulb E14 (YLDP09YL)
- Yeelight Mesh Bulb E27 (YLDP10YL)
- Yeelight Mesh Bulb M2 (YLDP25YL/YLDP26YL)
- Yeelight Mesh Downlight (YLSD01YL)
- Yeelight Mesh Downlight M2 (YLTS02YL/YLTS04YL)
- Yeelight Mesh Spotlight (YLSD04YL)

Tested Mesh Switches:
- PTX Mesh Double Wall Switch (PTX-SK2M)
- PTX Mesh Single Wall Switch (PTX-SK1M)
- PTX Mesh Triple Wall Switch (PTX-SK3M,PTX-TK3/M)
- Xiaomi Mesh Double Wall Switch (DHKG02ZM,ZNKG02HL)
- Xiaomi Mesh Single Wall Switch (ZNKG01HL)
- Xiaomi Mesh Triple Wall Switch (ZNKG03HL/ISA-KG03HL)
- Xiaomi Mesh Wall Switch (DHKG01ZM)
- Xiaomi Mi Smart Electrical Outlet (ZNCZ01ZM)

Other Mesh devices also maybe supported...
>>>>>>> 5b965754

# Installation

**Video DEMO**

[![Xiaomi Gateway 3 control from Home Assistant](https://img.youtube.com/vi/CQVSFISC9CE/mqdefault.jpg)](https://www.youtube.com/watch?v=CQVSFISC9CE)

**Method 1.** [HACS](https://hacs.xyz/):

> HACS > Integrations > Plus > **XiaomiGateway3** > Install

**Method 2.** Manually copy `xiaomi_gateway3` folder from [latest release](https://github.com/AlexxIT/XiaomiGateway3/releases/latest) to `/config/custom_components` folder.

# Configuration

**Video DEMO**

[![Mi Cloud authorization in Home Assistant with Xiaomi Gateway 3](https://img.youtube.com/vi/rU_ATCVKx78/mqdefault.jpg)](https://www.youtube.com/watch?v=rU_ATCVKx78)

> Configuration > Integrations > Add Integration > **Xiaomi Gateway3 **

If the integration is not in the list, you need to clear the browser cache.

You need to install integration two times:
1. Cloud version. It used ONLY to load tokens and names for your devices from cloud.
2. Gateway. It adds your gateway and all connected Zigbee, BLE and Mesh devices.

You may skip 1st step if you know token for you Gateway. If you have multiple Gateways - repeat step 2 for each of them.

**ATTENTION:** If you using two Hass with one gateway - you should use same integration version on both of them! 

# Zigbee and BLE performance table

![](zigbee_table.png)

1. To enable stats sensors go to:

   > Configuration > Integrations > Xiaomi Gateway 3 > Options > Zigbee and BLE performance data

2. Install [Flex Table](https://github.com/custom-cards/flex-table-card) from HACS

3. Add new Lovelace tab with **Panel Mode**

4. Add new Lovelace card:
   - [example 1](https://gist.github.com/AlexxIT/120f20eef4f39071e67f698207490db9)
   - [example 2](https://github.com/avbor/HomeAssistantConfig/blob/master/lovelace/views/vi_radio_quality_gw3.yaml)

How it works:

- for each Zigbee and BLE device, a sensor will be created with the time of receiving the last message from this sensor
- there will also be a lot of useful information in the sensor attributes
- for the Gateway, the sensor state shows the uptime of the gateway connection, so you can check the stability of your Wi-Fi
- the `uptime` in gateway sensor attributes means time after reboot gateway
- the `msg_missed` may not always show correct data if you reboot the gate or device
- dash in the `type` means that the device is not directly connected to the hub
- the `parent` can be updated within a few hours

# Advanced config

Support custom occupancy timeout for motion sensor and invert state for door sensor (for DIY purposes).

Config through built-in [customizing](https://www.home-assistant.io/docs/configuration/customizing-devices/) UI or YAML.

[![Xiaomi Gateway 3 occupancy timeout settings in Home Assistant](https://img.youtube.com/vi/2EeKnF2uvjo/mqdefault.jpg)](https://www.youtube.com/watch?v=2EeKnF2uvjo)

It's important to add these lines to your `configuration.yaml`. Otherwise, changes to the UI will not be read when you restart Home Assistant.

```yaml
homeassistant:
  customize: !include customize.yaml
```

To enable customizing UI, you need to enable **Advanced Mode** in your user profile.

**Occupancy timeout** for moving sensor.

![](occupancy_timeout.png)

- a **simple timer** starts every time a person moves
- the **progressive timer** starts with a new value with each new movement of the person, the more you move - the longer the timer
- **fast back timer** starts with doubled value if the person moves immediately after the timer is off

```yaml
# /config/customize.yaml
binary_sensor.0x158d0003456789_motion:
  occupancy_timeout: 180  # simple mode
binary_sensor.0x158d0003456788_motion:
  occupancy_timeout: -120  # fast back mode
binary_sensor.0x158d0003456787_motion:
  occupancy_timeout: [-120, 240, 300]  # progressive timer
binary_sensor.0x158d0003456786_motion:
  occupancy_timeout: 1  # for hacked 5 sec sensors
```

**Invert state** for contact sensor.

```yaml
# /config/customize.yaml
binary_sensor.0x158d0003456789_contact:
  invert_state: 1  # any non-empty value will reverse the logic
```

**Ignore offline** device status.

```yaml
# /config/customize.yaml
switch.0x158d0003456789_switch:
  ignore_offline: 1  # any non-empty value
```

**Zigbee bulb default transition**.

```yaml
light.0x86bd7fffe000000_light:
  default_transition: 5
```

# Add and remove Zigbee devices

To enter the pairing mode, turn on the switch **Xiaomi Gateway 3 Pair**. Pairing lasts 60 seconds.

After successfully adding the device, the Gateway will sound two long beeps.

If the addition was unsuccessful, for example, an unsupported device, the Gateway will sound three short beeps.

To delete a device from Hass and from Gateway - you need to rename device to **delete**. Just the device, not its objects!

# Add third-party Zigbee devices

**Video DEMO**

[![Control non Xiaomi zigbee devices from Xiaomi Gateway 3](https://img.youtube.com/vi/hwtBPMtMnKo/mqdefault.jpg)](https://www.youtube.com/watch?v=hwtBPMtMnKo)

**Attention 1:** Only devices similar to Xiaomi devices will work!

**Attention 2:** After the first pairing, Mi Home remembers the selected device model. And with the next pairings, it will show old interface, even if you change the model. Hass will take the new device model on the next pairings.

To add a custom device, you need to call the service `remote.send_command` with params:

```yaml
entity_id: remote.0x680ae2fffe123456_pair  # change to your Gateway remote
command: pair
device: ikea.light.led1623g12  # change to your device model
```

You need to choose the most similar Xiaomi model for your device from [this file](https://github.com/AlexxIT/XiaomiGateway3/blob/master/custom_components/xiaomi_gateway3/core/zigbee.py).

For example, for a lamp or dimmer - choose an IKEA lamp `ikea.light.led1623g12`.

Sometimes it doesn't work the first time and you need to try pairing again.

The devices added in this way will work even after the Gateway is restarted. They will continue to work without Hass. And they can be used in Mi Home automations.

You can discuss the feature [here](https://github.com/AlexxIT/XiaomiGateway3/issues/44).

# Zigbee Home Automation Mode

You **do not need** to solder or flash the gate. It is ready to work with the ZHA out of the box.

> **Note:** ZHA developers do [not recommend](https://github.com/zigpy/bellows#hardware-requirement) using ZHA with EZSP radios for WiFi-based bridges because of possible stability problems. But a range of users use the gate in this mode without issues.

**Video DEMO**

[![Zigbee Home Automation (ZHA) with Xiaomi Gateway 3 on original firmware without soldering](https://img.youtube.com/vi/AEkiUK7wGbs/mqdefault.jpg)](https://www.youtube.com/watch?v=AEkiUK7wGbs)

[Zigbee Home Automation](https://www.home-assistant.io/integrations/zha/) (ZHA) is a standard Home Assistant component for managing Zigbee devices. It works with various radio modules such as CC2531, Conbee II, Tasmoted Sonoff ZBBridge and others.

**Important:** ZHA component is in active development stage. Don't expect it to work well with all devices.

**Attention: ZHA mode cannot work simultaneously with Mi Home!**

When you turn on ZHA mode - zigbee devices in Mi Home will stop working. Bluetooth devices (BLE and Mesh) will continue to work in Mi Home and Hass.

To switch the mode go to:

> Configuration > Integrations > Xiaomi Gateway 3 > Options > Mode

Zigbee devices will not migrate from Mi Home to ZHA. You will need to pair them again with ZHA.

You can change the operating mode at any time. This mode will flash firmware of Gateway Zigbee chip to a new version with reduced speed, to avoid errors in the data. And flash it back when you switch back to Mi Home mode. Switch back before any Gateway firmware updates via Mi Home.

Thanks to [@zvldz](https://github.com/zvldz) for help with [socat](http://www.dest-unreach.org/socat/).

# Zigbee2MQTT Mode

> **Important:** The zigbee chip of this gateway (EFR32 EZSP v8) is supported in zigbee2mqtt in [experimental mode](https://www.zigbee2mqtt.io/guide/adapters/#experimental). At the moment it is not working well and **not recommended for use**.

**Video DEMO**

[![Xiaomi Gateway 3 with support Zigbee2mqtt in Home Assistant](https://img.youtube.com/vi/esJ0nsqjejc/mqdefault.jpg)](https://www.youtube.com/watch?v=esJ0nsqjejc)

[Zigbee2MQTT](https://www.zigbee2mqtt.io/) is a bigest project that support [hundreds](https://www.zigbee2mqtt.io/information/supported_devices.html) Zigbee devices from different vendors. And can be integrate with a lot of home automation projects.

Unlike the ZHA you should install to your host or Hass.io system: [Mosquitto broker](https://github.com/home-assistant/addons/tree/master/mosquitto) and [Zigbee2MQTT Addon](https://github.com/zigbee2mqtt/hassio-zigbee2mqtt). Also you should setup [MQTT](https://www.home-assistant.io/integrations/mqtt/) integration.

**Attention: Zigbee2MQTT mode cannot work simultaneously with Mi Home!**

When you turn on Zigbee2MQTT mode - zigbee devices in Mi Home will stop working. Bluetooth devices (BLE and Mesh) will continue to work in Mi Home and Hass.

To switch the mode go to:

> Configuration > Integrations > Xiaomi Gateway 3 > Options > Mode

Zigbee devices will not migrate from Mi Home to Zigbee2MQTT. You will need to pair them again.

This mode will flash firmware of Gateway Zigbee chip automatically! And flash it back when you switch back to Mi Home mode. Becuse Zigbee2MQTT support only [new EZSP firmware](https://github.com/Koenkk/zigbee-herdsman/pull/317) and Xiaomi works with old one.

You can use this mode with thank to this peoples:

- [@kirovilya](https://github.com/kirovilya) - developed support EFR32 chips in z2m project
- [@CODeRUS](https://github.com/CODeRUS) and [@zvldz](https://github.com/zvldz) - adapted the script to flash the chip
- [@faronov](https://github.com/faronov) - complied a new version of firmware 

# Handle Button Actions

**Video DEMO**

[![Handling Zigbee buttons with Xiaomi Gateway 3 in Home Assistant](https://img.youtube.com/vi/a8hsNlTErac/mqdefault.jpg)](https://www.youtube.com/watch?v=a8hsNlTErac)

Buttons, vibration sensor, cube, locks and other - create an action entity. The entity changes its **state** for a split second and returns to an empty state. The **attributes** contain useful data, they are not cleared after the event is triggered.

Depending on the button model, its state may be:
- single button: `single`, `double`, `triple`, `quadruple`, `many`, `hold`, `release`, `shake`
- double button: `button_1_single`, `button_2_single`, `button_both_single`, etc.
- triple button: `button_1_single`, `button_12_single`, `button_23_single`, etc.

Your button may not have all of these options! Check available values in `action`-sensor attributes when you interact with button.

```yaml
automation:
- alias: Turn off all lights
  trigger:
  - platform: state
    entity_id: sensor.0x158d0002fa99fd_action  # change to your button
    to: button_1_single  # change to your button state
  action:
  - service: light.turn_off
    entity_id: all
  mode: single
```

# Handle BLE Locks

<img src="bluetooth_lock.png" width="810">

Read more in [wiki](https://github.com/AlexxIT/XiaomiGateway3/wiki/Handle-BLE-Locks).

# Obtain Mi Home device token

**Video DEMO**

[![Mi Cloud authorization in Home Assistant with Xiaomi Gateway 3](https://img.youtube.com/vi/rU_ATCVKx78/mqdefault.jpg)](https://www.youtube.com/watch?v=rU_ATCVKx78)

You can use this integration to **get a token for any of your Xiaomi devices**. You don't need to have Xiaomi Gateway 3. Just install and add the integration, enter the username / password from your Mi Home account. And use the integration settings to view your account's device tokens.

Also you can get:

- **LAN key** for old [Xiaomi Mijia Gateway](https://www.home-assistant.io/integrations/xiaomi_aqara/) (lumi.gateway.v3)
- **room names** for Vacuums that support room with names
- **Bindkey** for BLE devices that has it

<img src="cloud_tokens.png" width="1202">

# Multiple Hass

It's safe to use multiple Hass servers (main and reserve) with integration, but:

- You should use the same integration version and same integration settings on both servers
- You may use different Hass versions on both servers
- If you using ZHA mode:
   - ZHA integration should be installed only on one Hass
   - Gateway integration may be installed only on one Hass or on both, but with same integration version and same integration settings

# Disable Buzzer

This option disable only beeps from hacked motion sensor (5 sec):

> Configuration > Integrations > Xiaomi Gateway 3 > Options > Disable buzzer

# Advanced commands

**Reboot Gateway**

```yaml
script:
  reboot_gateway:
    sequence:
    - service: remote.send_command
      entity_id: remote.0x0123456789abcdef_pair  # change to your gateway
      data:
        command: reboot
```

**Attention:** I don’t know if it’s safe to change the channel and power of the gateway. Use at your own risk.

The information in the attributes of the pair object is updated within a minute!

**Change Zigbee channel**

```yaml
command: channel 15  # I saw values: 11, 15, 20, 25
```

**Change Zigbee TX power**

```yaml
command: power 7  # I saw values: 0, 7, 30
```

# How it works

The component enables **Telnet** on Gateway via [Miio protocol](https://github.com/rytilahti/python-miio).

The component starts the **MQTT Server** on the public port of the Gateway. All the Zigbee logic in the Gateway runs on top of the built-in MQTT Server. By default, access to it is closed from the outside.

**ATTENTION:** Telnet and MQTT work without a password! Do not use this method on public networks.

After rebooting the device, all changes will be reset. The component will launch Telnet and public MQTT every time it detects that they are disabled.

# Troubleshooting

### Can't connect to gateway

- Check [Requirements](#requirements) readme section
- Check if the Gateway really has the IP-address you set in the configuration
- Check if the Gateway really use the MiHome token you set in the configuration. When you add a hub to MiHome - its token changes. The integration only updates tokens when Hass starts. And only if there are no problems with connection to the cloud servers. If there are problems, the old (wrong) token value will be shown.

### Lost connection with Zigbee and Bluetooth devices

- Check [Requirements](#requirements) readme section, gateway and Wi-Fi router settings must be fully matched to all items in the section
- Turn on stat sesors (Configuration > Integrations > Gateway 3 > Configure > Add statisic sensors)
- Check that the connection to the Gateway is not dropped for weeks (`_gateway` sensor value means connection uptime)
- Check that the zigbee error rate is not increasing at a high rate (`zigbee_oe` attribute in `_gateway` sensor, normal rate: 1-2 errors per hour)
- Check that CPU utilisation is within normal values (`load_avg` attribute in `_gateway` sensor (first 3 items), normal value: below 3)
- Check that message skip rate for your zigbee device are not high (`msg_missed` attribute in `_zigbee` sensor)
- Check that your zigbee device is connected via a router, the most stable operation when your devices are connected directly to the gateway (`parent` attribute in `_zigbee` sensor)
- Make sure there are no other electronic devices within 0.5 meter from your Gateway
- Check the distance between the Gateway and the device, greater distances and barriers - the less stable the operation
- Check the gateway zigbee TX power, you can try to increase it if you need (`radio_tx_power` attribute in `_gateway` sensor)

# Debug mode

Logging can be setup from:

**1. Integration config (GUI)**

> Configuration > Integrations > Xiaomi Gateway 3 > Configure > Debug

Shows only component logs. The link to the logs is always random and will apear in Notifications.

By adding params to url, you can filter data in the logs, enable auto refresh (in seconds) and tail last lines.

```
http://192.168.1.123:8123/c4e99cfc-0c83-4a39-b7f0-278b0e719bd1?q=ble_event&r=2&t=100
```

**2. Integration config (YAML)**

Component can log different debug events from different gateways. You can set global `debug_mode` for all gateways or config custom modes for custom gateways from GUI.

Recommended config:

```yaml
xiaomi_gateway3:
  logger:
    filename: xiaomi_gateway3.log  # default empty
    propagate: False  # if False - disable log to home-assistant.log and console, default True
    max_bytes: 100000000  # file size, default 0
    backup_count: 3  # file rotation count, default 0
    debug_mode: true,miio,mqtt  # global modes for all gateways, default empty
```

Additional settings

```yaml
    level: debug  # default
    mode: a  # a - append to file, w - write new file, default
    format: "%(asctime)s %(message)s"  # default
```

**3. Hass default config**

You can set custom modes for custom gateways from GUI. Witout custom modes you won't see gateways logs.

```yaml
logger:
  logs:
    custom_components.xiaomi_gateway3: debug
```

# Useful links

- [Russian Telegram Community](https://t.me/xiaomi_gw_v3_hack)
- [Italian Telegram Community](https://t.me/HassioHelp)
- [Russian video about instal integration](https://youtu.be/FVWfjE5tx2g)
- [Russian article about flash gateway](https://simple-ha.ru/posts/261)
- [Home Assistant Community](https://community.home-assistant.io/t/xiaomi-mijia-smart-multi-mode-gateway-zndmwg03lm-support/159586)<|MERGE_RESOLUTION|>--- conflicted
+++ resolved
@@ -139,7 +139,34 @@
 
 [![Xiaomi Gateway 3 firmware update lock](https://img.youtube.com/vi/9BMoKq19yCI/mqdefault.jpg)](https://www.youtube.com/watch?v=9BMoKq19yCI)
 
-<<<<<<< HEAD
+# Regional Restrictions
+
+Device | MiHome EU | MiHome CN | Vevs EU | Vevs CN
+---|---|---|---|---
+Gateway 3 (CN and EU) | supported | supported | supported | supported
+Zigbee old series | supported | supported | supported | supported
+Zigbee E1 series (CN and EU) | no        | supported | no        | supported
+Zigbee H1 and T1 series (CN and EU) | no | partially | no | some models
+Bluetooth BLE and Mesh | some models | supported | supported | supported
+
+**Xiaomi Mijia Smart Multi-Mode Gateway** has two models - `ZNDMWG03LM` (China) and `ZNDMWG02LM`/`YTC4044GL` (Euro). Both this models can be added to China or to Euro cloud servers.
+
+**PS.** This is the ONLY Xiaomi/Aqara gateway that has the same internal model for the China and Euro versions - `lumi.gateway.mgl03`. So the Hass component and the Xiaomi cloud servers see no difference between the models.
+
+Most **older Xiaomi/Aqara Zigbee devices** can also be added to China and to Euro cloud servers.
+
+New **Zigbee devices from E1 series** can be added ONLY to China cloud servers. They supported in official Mi Home application.
+
+New **Zigbee devices from H1 and T1 series** are not officially supported in Mi Home. But they can be added ONLY to China cloud servers. You can controll them from Hass (check supported list) but not from stock Mi Home application. Some of this model (mostly H1 switches and T1 relays) can be controlled from [Mi Home by Vevs](https://www.kapiba.ru/2017/11/mi-home.html).
+
+Some of **Bluetooth BLE and Mesh** can be added ONLY to China cloud. But with [Mi Home by Vevs](https://www.kapiba.ru/2017/11/mi-home.html) they can be added to any cloud.
+
+**PS.** You can't add **Zigbee devices E1/H1/T1** to Euro cloud even with **Mi Home by Vevs**.
+
+If you control your devices from Home Assistant - it makes absolutely no difference which cloud they are added to. Devices are controlled locally and without delay in any case.
+
+**PS.** Some Aqara devices are not supported at all in Mi Home in any version, e.g. **Aqara Door Lock N100 Zigbee version**.
+
 # Supported Devices
 
 The integration can work in two modes:
@@ -374,165 +401,6 @@
 Yeelight|Mesh Spotlight|[YLSD04YL](https://home.miot-spec.com/s/997)|light, flex_switch, power_on_state|4
 
 <!--supported-->
-=======
-# Regional Restrictions
-
-Device | MiHome EU | MiHome CN | Vevs EU | Vevs CN
----|---|---|---|---
-Gateway 3 (CN and EU) | supported | supported | supported | supported
-Zigbee old series | supported | supported | supported | supported
-Zigbee E1 series (CN and EU) | no        | supported | no        | supported
-Zigbee H1 and T1 series (CN and EU) | no | partially | no | some models
-Bluetooth BLE and Mesh | some models | supported | supported | supported
-
-**Xiaomi Mijia Smart Multi-Mode Gateway** has two models - `ZNDMWG03LM` (China) and `ZNDMWG02LM`/`YTC4044GL` (Euro). Both this models can be added to China or to Euro cloud servers.
-
-**PS.** This is the ONLY Xiaomi/Aqara gateway that has the same internal model for the China and Euro versions - `lumi.gateway.mgl03`. So the Hass component and the Xiaomi cloud servers see no difference between the models.
-
-Most **older Xiaomi/Aqara Zigbee devices** can also be added to China and to Euro cloud servers.
-
-New **Zigbee devices from E1 series** can be added ONLY to China cloud servers. They supported in official Mi Home application.
-
-New **Zigbee devices from H1 and T1 series** are not officially supported in Mi Home. But they can be added ONLY to China cloud servers. You can controll them from Hass (check supported list) but not from stock Mi Home application. Some of this model (mostly H1 switches and T1 relays) can be controlled from [Mi Home by Vevs](https://www.kapiba.ru/2017/11/mi-home.html).
-
-Some of **Bluetooth BLE and Mesh** can be added ONLY to China cloud. But with [Mi Home by Vevs](https://www.kapiba.ru/2017/11/mi-home.html) they can be added to any cloud.
-
-**PS.** You can't add **Zigbee devices E1/H1/T1** to Euro cloud even with **Mi Home by Vevs**.
-
-If you control your devices from Home Assistant - it makes absolutely no difference which cloud they are added to. Devices are controlled locally and without delay in any case.
-
-**PS.** Some Aqara devices are not supported at all in Mi Home in any version, e.g. **Aqara Door Lock N100 Zigbee version**.
-
-# Supported Zigbee Devices
-
-> **Note:** this devices supported in default (Mi Home) mode. To support devices from other companies, read below.
-
-Tested Devices:
-- Aqara Bulb (ZNLDP12LM)
-- Aqara Button (WXKG11LM)
-- Aqara Cube (MFKZQ01LM)
-- Aqara Curtain (ZNCLDJ11LM)
-- Aqara Curtain B1 (ZNCLDJ12LM)
-- Aqara Door Lock S1 (ZNMS11LM)
-- Aqara Door Lock S2 (ZNMS12LM)
-- Aqara Door Lock S2 Pro (ZNMS12LM)
-- Aqara Door Sensor (MCCGQ11LM)
-- Aqara Double Wall Button (WXKG02LM)
-- Aqara Double Wall Button D1 (WXKG07LM)
-- Aqara Double Wall Switch (QBKG03LM,QBKG12LM)
-- Aqara Double Wall Switch D1 (QBKG22LM,QBKG24LM)
-- Aqara Double Wall Switch E1 (QBKG39LM,QBKG41LM)
-- Aqara Double Wall Switch H1 (WS-EUK02)
-- Aqara Double Wall Switch US (WS-USC04)
-- Aqara Motion Sensor (RTCGQ11LM)
-- Aqara Opple Four Button (WXCJKG12LM)
-- Aqara Opple MX480 (XDD13LM)
-- Aqara Opple MX650 (XDD12LM)
-- Aqara Opple Six Button (WXCJKG13LM)
-- Aqara Opple Two Button (WXCJKG11LM)
-- Aqara Plug (SP-EUC01)
-- Aqara Precision Motion Sensor (RTCGQ13LM)
-- Aqara Relay (LLKZMK11LM)
-- Aqara Relay T1 (DLKZMK11LM,SSM-U01,SSM-U02)
-- Aqara Roller Shade (ZNGZDJ11LM)
-- Aqara Roller Shade E1 (ZNJLBL01LM)
-- Aqara Shake Button (WXKG12LM)
-- Aqara Single Wall Button (WXKG03LM)
-- Aqara Single Wall Button D1 (WXKG06LM)
-- Aqara Single Wall Switch (QBKG04LM,QBKG11LM)
-- Aqara Single Wall Switch D1 (QBKG21LM,QBKG23LM)
-- Aqara Single Wall Switch E1 (QBKG38LM,QBKG40LM)
-- Aqara Single Wall Switch H1 (WS-EUK01)
-- Aqara Socket (QBCZ11LM)
-- Aqara TH Sensor (WSDCGQ11LM,WSDCGQ12LM)
-- Aqara TVOC Air Quality Monitor (VOCKQJK11LM)
-- Aqara Thermostat S2 (KTWKQ03ES)
-- Aqara Triple Wall Switch D1 (QBKG25LM,QBKG26LM)
-- Aqara Vibration Sensor (DJT11LM)
-- Aqara Water Leak Sensor (SJCGQ11LM)
-- Honeywell Gas Sensor (JTQJ-BF-01LM/BW)
-- Honeywell Smoke Sensor (JTYJ-GD-01LM/BW)
-- IKEA Bulb E14 (LED1649C5)
-- IKEA Bulb E14 400 lm (LED1536G5)
-- IKEA Bulb E27 1000 lm (LED1623G12)
-- IKEA Bulb E27 950 lm (LED1546G12)
-- IKEA Bulb E27 980 lm (LED1545G12)
-- IKEA Bulb GU10 400 lm (LED1537R6,LED1650R5)
-- Xiaomi Button (WXKG01LM)
-- Xiaomi Door Sensor (MCCGQ01LM)
-- Xiaomi Light Sensor (GZCGQ01LM)
-- Xiaomi Motion Sensor (RTCGQ01LM)
-- Xiaomi Plug (ZNCZ02LM)
-- Xiaomi Plug EU (ZNCZ04LM)
-- Xiaomi Plug TW (ZNCZ03LM)
-- Xiaomi Plug US (ZNCZ12LM)
-- Xiaomi TH Sensor (WSDCGQ01LM)
-
-# Supported BLE Devices
-
-**Video DEMO**
-
-[![Xiaomi Rubik's Cube](https://img.youtube.com/vi/4D_vqvUre_0/mqdefault.jpg)](https://www.youtube.com/watch?v=4D_vqvUre_0)
-
-Tested Devices:
-- Aqara Door Lock N100 (ZNMS16LM) **Attention:** Zigbee version not supported!
-- Aqara Door Lock N200 (ZNMS17LM)
-- Honeywell Smoke Alarm (JTYJ-GD-03MI)
-- Xiaomi Alarm Clock (CGD1)
-- Xiaomi Door Lock (MJZNMS02LM,XMZNMST02YD)
-- Xiaomi Door Sensor 2 (MCCGQ02HL)
-- Xiaomi Flower Care (HHCCJCY01)
-- Xiaomi Flower Pot (HHCCPOT002)
-- Xiaomi Magic Cube (XMMF01JQD)
-- Xiaomi Mosquito Repellent (WX08ZM)
-- Xiaomi Motion Sensor 2 (RTCGQ02LM)
-- Xiaomi Night Light 2 (MJYD02YL-A)
-- Xiaomi Qingping Door Sensor (CGH1)
-- Xiaomi Qingping Motion Sensor (CGPR1)
-- Xiaomi Qingping TH Lite (CGDK2)
-- Xiaomi Qingping TH Sensor (CGG1)
-- Xiaomi Safe Box (BGX-5/X1-3001)
-- Xiaomi TH Clock (LYWSD02MMC)
-- Xiaomi TH Sensor (LYWSDCGQ/01ZM)
-- Xiaomi TH Sensor 2 (LYWSD03MMC)
-- Xiaomi Toothbrush T500 (MES601)
-- Xiaomi Water Leak Sensor (SJWS01LM)
-- Xiaomi ZenMeasure Clock (MHO-C303)
-- Xiaomi ZenMeasure TH (MHO-C401)
-- Yeelight Button S1 (YLAI003)
-
-XMMF01JQD don't sends edge info, only direction!
-
-Other BLE devices also maybe supported...
-
-BLE devices and their attributes **don't appear immediately**! Data collected and stored at the gateway. After rebooting Hass - data restored from the gateway. Rebooting the gateway will clear the saved data!
-
-# Supported Bluetooth Mesh Devices
-
-Tested Mesh Lights:
-- Xiaomi Mesh Bulb (MJDP09YL)
-- Xiaomi Mesh Downlight (MJTS01YL/MJTS003)
-- Xiaomi Mesh Group (Mesh Group)
-- XinGuang XinGuang Smart Light (LIBMDA09X)
-- Yeelight Mesh Bulb E14 (YLDP09YL)
-- Yeelight Mesh Bulb E27 (YLDP10YL)
-- Yeelight Mesh Bulb M2 (YLDP25YL/YLDP26YL)
-- Yeelight Mesh Downlight (YLSD01YL)
-- Yeelight Mesh Downlight M2 (YLTS02YL/YLTS04YL)
-- Yeelight Mesh Spotlight (YLSD04YL)
-
-Tested Mesh Switches:
-- PTX Mesh Double Wall Switch (PTX-SK2M)
-- PTX Mesh Single Wall Switch (PTX-SK1M)
-- PTX Mesh Triple Wall Switch (PTX-SK3M,PTX-TK3/M)
-- Xiaomi Mesh Double Wall Switch (DHKG02ZM,ZNKG02HL)
-- Xiaomi Mesh Single Wall Switch (ZNKG01HL)
-- Xiaomi Mesh Triple Wall Switch (ZNKG03HL/ISA-KG03HL)
-- Xiaomi Mesh Wall Switch (DHKG01ZM)
-- Xiaomi Mi Smart Electrical Outlet (ZNCZ01ZM)
-
-Other Mesh devices also maybe supported...
->>>>>>> 5b965754
 
 # Installation
 
