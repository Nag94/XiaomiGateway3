import re
from typing import Optional

# https://github.com/Koenkk/zigbee-herdsman-converters/blob/master/devices.js#L390
# https://slsys.io/action/devicelists.html
# All lumi models:
#   https://github.com/rytilahti/python-miio/issues/699#issuecomment-643208618
# Zigbee Model: [Manufacturer, Device Name, Device Model]
# params: [lumi res name, xiaomi prop name, hass attr name, hass domain]
# old devices uses lumi_spec, new devices uses miot_spec
# for miot_spec events you can use yaml in attr name field
DEVICES = [{
    'lumi.gateway.mgl03': ["Xiaomi", "Gateway 3", "ZNDMWG03LM"],
    'lumi_spec': [
        ['8.0.2012', None, 'power_tx', None],
        ['8.0.2024', None, 'channel', None],
        ['8.0.2081', None, 'pairing_stop', None],
        ['8.0.2082', None, 'removed_did', None],
        ['8.0.2084', None, 'added_device', None],  # new devices added (info)
        ['8.0.2103', None, 'device_model', None],  # new device model
        ['8.0.2109', None, 'pairing_start', None],
        ['8.0.2110', None, 'discovered_mac', None],  # new device discovered
        ['8.0.2111', None, 'pair_command', None],  # add new device
        ['8.0.2155', None, 'cloud', None],  # {"cloud_link":0}
        [None, None, 'pair', 'remote'],
        [None, None, 'firmware lock', 'switch'],  # firmware lock
        [None, None, 'alarm', 'alarm_control_panel'],
    ],
    'miot_spec': [
        [3, 1, 'alarm', 'alarm_control_panel'],
    ]
}, {
    # on/off, power measurement
    'lumi.plug': ["Xiaomi", "Plug", "ZNCZ02LM"],  # tested
    'lumi.plug.mitw01': ["Xiaomi", "Plug TW", "ZNCZ03LM"],
    'lumi.plug.mmeu01': ["Xiaomi", "Plug EU", "ZNCZ04LM"],
    'lumi.plug.maus01': ["Xiaomi", "Plug US", "ZNCZ12LM"],
    'lumi.ctrl_86plug': ["Aqara", "Socket", "QBCZ11LM"],
    # 'lumi.plug.maeu01': ["Aqara", "Plug EU", "SP-EUC01"],
    'lumi_spec': [
        ['0.12.85', 'load_power', 'power', 'sensor'],
        ['0.13.85', None, 'consumption', 'sensor'],
        ['4.1.85', 'neutral_0', 'switch', 'switch'],  # or channel_0?
    ]
}, {
    'lumi.ctrl_86plug.aq1': ["Aqara", "Socket", "QBCZ11LM"],
    'lumi_spec': [
        ['0.12.85', 'load_power', 'power', 'sensor'],
        ['0.13.85', None, 'consumption', 'sensor'],
        ['4.1.85', 'channel_0', 'switch', 'switch'],  # @to4ko
    ]
}, {
    'lumi.ctrl_ln1': ["Aqara", "Single Wall Switch", "QBKG11LM"],
    'lumi.ctrl_ln1.aq1': ["Aqara", "Single Wall Switch", "QBKG11LM"],
    'lumi.switch.b1nacn02': ["Aqara", "Single Wall Switch D1", "QBKG23LM"],
    'lumi_spec': [
        ['0.12.85', 'load_power', 'power', 'sensor'],
        ['0.13.85', None, 'consumption', 'sensor'],
        ['4.1.85', 'neutral_0', 'switch', 'switch'],  # or channel_0?
        ['13.1.85', None, 'button', None],
        [None, None, 'action', 'sensor'],
    ]
}, {
    # dual channel on/off, power measurement
    'lumi.relay.c2acn01': ["Aqara", "Relay", "LLKZMK11LM"],  # tested
    'lumi.ctrl_ln2': ["Aqara", "Double Wall Switch", "QBKG12LM"],
    'lumi.ctrl_ln2.aq1': ["Aqara", "Double Wall Switch", "QBKG12LM"],
    'lumi.switch.b2nacn02': ["Aqara", "Double Wall Switch D1", "QBKG24LM"],
    'lumi_spec': [
        # ['0.11.85', 'load_voltage', 'power', 'sensor'],  # 0
        ['0.12.85', 'load_power', 'power', 'sensor'],
        ['0.13.85', None, 'consumption', 'sensor'],
        # ['0.14.85', None, '?', 'sensor'],  # 5.01, 6.13
        ['4.1.85', 'channel_0', 'channel 1', 'switch'],
        ['4.2.85', 'channel_1', 'channel 2', 'switch'],
        # [?, 'enable_motor_mode', 'interlock', None]
        ['13.1.85', None, 'button_1', None],
        ['13.2.85', None, 'button_2', None],
        ['13.5.85', None, 'button_both', None],
        [None, None, 'action', 'sensor'],
    ]
}, {
    'lumi.ctrl_neutral1': ["Aqara", "Single Wall Switch", "QBKG04LM"],
    'lumi_spec': [
        ['4.1.85', 'neutral_0', 'switch', 'switch'],  # @vturekhanov
        ['13.1.85', None, 'button', None],
        [None, None, 'action', 'sensor'],
    ]
}, {
    # on/off
    'lumi.switch.b1lacn02': ["Aqara", "Single Wall Switch D1", "QBKG21LM"],
    'lumi_spec': [
        ['4.1.85', 'channel_0', 'switch', 'switch'],  # or neutral_0?
        ['13.1.85', None, 'button', None],
        [None, None, 'action', 'sensor'],
    ]
}, {
    # dual channel on/off
    'lumi.ctrl_neutral2': ["Aqara", "Double Wall Switch", "QBKG03LM"],
    'lumi_spec': [
        ['4.1.85', 'neutral_0', 'channel 1', 'switch'],  # @to4ko
        ['4.2.85', 'neutral_1', 'channel 2', 'switch'],  # @to4ko
        ['13.1.85', None, 'button_1', None],
        ['13.2.85', None, 'button_2', None],
        ['13.5.85', None, 'button_both', None],
        [None, None, 'action', 'sensor'],
    ]
}, {
    'lumi.switch.b2lacn02': ["Aqara", "Double Wall Switch D1", "QBKG22LM"],
    'lumi_spec': [
        ['4.1.85', 'channel_0', 'channel 1', 'switch'],
        ['4.2.85', 'channel_1', 'channel 2', 'switch'],
        ['13.1.85', None, 'button_1', None],
        ['13.2.85', None, 'button_2', None],
        ['13.5.85', None, 'button_both', None],
        [None, None, 'action', 'sensor'],
    ]
}, {
    # triple channel on/off, no neutral wire
    'lumi.switch.l3acn3': ["Aqara", "Triple Wall Switch D1", "QBKG25LM"],
    'lumi_spec': [
        ['4.1.85', 'neutral_0', 'channel 1', 'switch'],  # @to4ko
        ['4.2.85', 'neutral_1', 'channel 2', 'switch'],  # @to4ko
        ['4.3.85', 'neutral_2', 'channel 3', 'switch'],  # @to4ko
        ['13.1.85', None, 'button_1', None],
        ['13.2.85', None, 'button_2', None],
        ['13.3.85', None, 'button_3', None],
        ['13.5.85', None, 'button_both_12', None],
        ['13.6.85', None, 'button_both_13', None],
        ['13.7.85', None, 'button_both_23', None],
        [None, None, 'action', 'sensor'],
    ]
}, {
    # with neutral wire, thanks @Mantoui
    'lumi.switch.n3acn3': ["Aqara", "Triple Wall Switch D1", "QBKG26LM"],
    'lumi_spec': [
        ['0.12.85', 'load_power', 'power', 'sensor'],
        ['0.13.85', None, 'consumption', 'sensor'],
        ['4.1.85', 'channel_0', 'channel 1', 'switch'],
        ['4.2.85', 'channel_1', 'channel 2', 'switch'],
        ['4.3.85', 'channel_2', 'channel 3', 'switch'],
        ['13.1.85', None, 'button_1', None],
        ['13.2.85', None, 'button_2', None],
        ['13.3.85', None, 'button_3', None],
        ['13.5.85', None, 'button_both_12', None],
        ['13.6.85', None, 'button_both_13', None],
        ['13.7.85', None, 'button_both_23', None],
        [None, None, 'action', 'sensor'],
    ]
}, {
    # cube action, no retain
    'lumi.sensor_cube': ["Aqara", "Cube", "MFKZQ01LM"],
    'lumi.sensor_cube.aqgl01': ["Aqara", "Cube", "MFKZQ01LM"],  # tested
    'lumi_spec': [
        ['0.2.85', None, 'duration', None],
        ['0.3.85', None, 'angle', None],
        ['13.1.85', None, 'action', 'sensor'],
        ['8.0.2001', 'battery', 'battery', 'sensor'],
    ]
}, {
    # light with brightness and color temp
    'lumi.light.aqcn02': ["Aqara", "Bulb", "ZNLDP12LM"],
    'lumi.light.cwopcn02': ["Aqara", "Opple MX650", "XDD12LM"],
    'lumi.light.cwopcn03': ["Aqara", "Opple MX480", "XDD13LM"],
    'ikea.light.led1545g12': ["IKEA", "Bulb E27 980 lm", "LED1545G12"],
    'ikea.light.led1546g12': ["IKEA", "Bulb E27 950 lm", "LED1546G12"],
    'ikea.light.led1536g5': ["IKEA", "Bulb E14 400 lm", "LED1536G5"],
    'ikea.light.led1537r6': ["IKEA", "Bulb GU10 400 lm", "LED1537R6"],
    'lumi_spec': [
        ['4.1.85', 'power_status', 'light', 'light'],
        ['14.1.85', 'light_level', 'brightness', None],
        ['14.2.85', 'colour_temperature', 'color_temp', None],
    ]
}, {
    # light with brightness
    'ikea.light.led1623g12': ["IKEA", "Bulb E27 1000 lm", "LED1623G12"],
    'ikea.light.led1650r5': ["IKEA", "Bulb GU10 400 lm", "LED1650R5"],
    'ikea.light.led1649c5': ["IKEA", "Bulb E14", "LED1649C5"],  # tested
    'lumi_spec': [
        ['4.1.85', 'power_status', 'light', 'light'],
        ['14.1.85', 'light_level', 'brightness', None],
    ]
}, {
    # button action, no retain
    'lumi.sensor_switch': ["Xiaomi", "Button", "WXKG01LM"],
    'lumi.sensor_switch.aq2': ["Aqara", "Button", "WXKG11LM"],
    'lumi.remote.b1acn01': ["Aqara", "Button", "WXKG11LM"],
    'lumi.sensor_switch.aq3': ["Aqara", "Shake Button", "WXKG12LM"],
    'lumi.sensor_86sw1': ["Aqara", "Single Wall Button", "WXKG03LM"],
    'lumi.remote.b186acn01': ["Aqara", "Single Wall Button", "WXKG03LM"],
    'lumi.remote.b186acn02': ["Aqara", "Single Wall Button D1", "WXKG06LM"],
    'lumi_spec': [
        ['13.1.85', None, 'button', None],
        [None, None, 'action', 'sensor'],
        ['8.0.2001', 'battery', 'battery', 'sensor'],
    ]
}, {
    # multi button action, no retain
    'lumi.sensor_86sw2': ["Aqara", "Double Wall Button", "WXKG02LM"],
    'lumi.remote.b286acn01': ["Aqara", "Double Wall Button", "WXKG02LM"],
    'lumi.sensor_86sw2.es1': ["Aqara", "Double Wall Button", "WXKG02LM"],
    'lumi.remote.b286acn02': ["Aqara", "Double Wall Button D1", "WXKG07LM"],
    'lumi.remote.b286opcn01': ["Aqara", "Opple Two Button", "WXCJKG11LM"],
    'lumi.remote.b486opcn01': ["Aqara", "Opple Four Button", "WXCJKG12LM"],
    'lumi.remote.b686opcn01': ["Aqara", "Opple Six Button", "WXCJKG13LM"],
    'lumi_spec': [
        ['13.1.85', None, 'button_1', None],
        ['13.2.85', None, 'button_2', None],
        ['13.3.85', None, 'button_3', None],
        ['13.4.85', None, 'button_4', None],
        ['13.6.85', None, 'button_5', None],
        ['13.7.85', None, 'button_6', None],
        ['13.5.85', None, 'button_both', None],
        [None, None, 'action', 'sensor'],
        ['8.0.2001', 'battery', 'battery', 'sensor'],
    ]
}, {
    # temperature and humidity sensor
    'lumi.sensor_ht': ["Xiaomi", "TH Sensor", "WSDCGQ01LM"],
    'lumi_spec': [
        ['0.1.85', 'temperature', 'temperature', 'sensor'],
        ['0.2.85', 'humidity', 'humidity', 'sensor'],
        ['8.0.2001', 'battery', 'battery', 'sensor'],
    ]
}, {
    # temperature, humidity and pressure sensor
    'lumi.weather': ["Aqara", "TH Sensor", "WSDCGQ11LM"],
    'lumi.sensor_ht.agl02': ["Aqara", "TH Sensor", "WSDCGQ12LM"],
    'lumi_spec': [
        ['0.1.85', 'temperature', 'temperature', 'sensor'],
        ['0.2.85', 'humidity', 'humidity', 'sensor'],
        ['0.3.85', 'pressure', 'pressure', 'sensor'],
        ['8.0.2001', 'battery', 'battery', 'sensor'],
    ]
}, {
    # door window sensor
    'lumi.sensor_magnet': ["Xiaomi", "Door Sensor", "MCCGQ01LM"],
    'lumi.sensor_magnet.aq2': ["Aqara", "Door Sensor", "MCCGQ11LM"],
    'lumi_spec': [
        ['3.1.85', 'status', 'contact', 'binary_sensor'],
        ['8.0.2001', 'battery', 'battery', 'sensor'],
    ]
}, {
    # motion sensor
    'lumi.sensor_motion': ["Xiaomi", "Motion Sensor", "RTCGQ01LM"],
    'lumi_spec': [
        ['3.1.85', None, 'motion', 'binary_sensor'],
        ['8.0.2001', 'battery', 'battery', 'sensor'],
    ]
}, {
    # motion sensor with illuminance
    'lumi.sensor_motion.aq2': ["Aqara", "Motion Sensor", "RTCGQ11LM"],
    'lumi_spec': [
        ['0.3.85', 'lux', 'illuminance_lux', None],
        ['0.4.85', 'illumination', 'illuminance', 'sensor'],
        ['3.1.85', None, 'motion', 'binary_sensor'],
        ['8.0.2001', 'battery', 'battery', 'sensor'],
    ]
}, {
    # water leak sensor
    'lumi.sensor_wleak.aq1': ["Aqara", "Water Leak Sensor", "SJCGQ11LM"],
    'lumi_spec': [
        ['3.1.85', 'alarm', 'moisture', 'binary_sensor'],
        ['8.0.2001', 'battery', 'battery', 'sensor'],
    ]
}, {
    # vibration sensor
    'lumi.vibration.aq1': ["Aqara", "Vibration Sensor", "DJT11LM"],
    'lumi_spec': [
        ['0.1.85', None, 'bed_activity', None],
        ['0.2.85', None, 'tilt_angle', None],
        ['0.3.85', None, 'vibrate_intensity', None],
        ['13.1.85', None, 'vibration', None],
        ['14.1.85', None, 'vibration_level', None],
        ['8.0.2001', 'battery', 'battery', 'sensor'],
        [None, None, 'action', 'sensor']
    ]
}, {
    'lumi.sen_ill.mgl01': ["Xiaomi", "Light Sensor", "GZCGQ01LM"],
    'miot_spec': [
        ['2.1', '2.1', 'illuminance', 'sensor'],
        ['3.1', '3.1', 'battery', 'sensor'],
    ]
}, {
    'lumi.sensor_smoke': ["Honeywell", "Smoke Sensor", "JTYJ-GD-01LM/BW"],
    'lumi_spec': [
        ['0.1.85', 'density', 'smoke density', 'sensor'],
        ['13.1.85', 'alarm', 'smoke', 'binary_sensor'],
        ['8.0.2001', 'battery', 'battery', 'sensor'],
    ]
}, {
    'lumi.sensor_natgas': ["Honeywell", "Gas Sensor", "JTQJ-BF-01LM/BW"],
    'lumi_spec': [
        ['0.1.85', 'density', 'gas density', 'sensor'],
        ['13.1.85', 'alarm', 'gas', 'binary_sensor'],
    ]
}, {
    'lumi.curtain': ["Aqara", "Curtain", "ZNCLDJ11LM"],
    'lumi.curtain.aq2': ["Aqara", "Roller Shade", "ZNGZDJ11LM"],
    'lumi_spec': [
        ['1.1.85', 'curtain_level', 'position', None],
        ['14.2.85', None, 'motor', 'cover'],
        ['14.3.85', 'cfg_param', 'cfg_param', None],
        ['14.4.85', 'run_state', 'run_state', None],
    ]
}, {
    'lumi.curtain.hagl04': ["Aqara", "Curtain B1", "ZNCLDJ12LM"],
    'lumi_spec': [
        ['1.1.85', 'curtain_level', 'position', None],
        ['14.2.85', None, 'motor', 'cover'],
        ['14.3.85', 'cfg_param', 'cfg_param', None],
        ['14.4.85', 'run_state', 'run_state', None],
        ['8.0.2001', 'battery', 'battery', 'sensor'],
    ]
}, {
    'lumi.lock.aq1': ["Aqara", "Door Lock S1", "ZNMS11LM"],
    'lumi.lock.acn02': ["Aqara", "Door Lock S2", "ZNMS12LM"],
    'lumi.lock.acn03': ["Aqara", "Door Lock S2 Pro", "ZNMS12LM"],
    'lumi_spec': [
        ['13.1.85', None, 'key_id', 'sensor'],
        ['13.20.85', 'lock_state', 'lock', 'binary_sensor'],
        ['8.0.2001', 'battery', 'battery', 'sensor'],
    ]
}, {
    # https://github.com/AlexxIT/XiaomiGateway3/issues/101
    'lumi.airrtc.tcpecn02': ["Aqara", "Thermostat S2", "KTWKQ03ES"],
    'lumi_spec': [
        ['3.1.85', 'power_status', 'power', None],
        ['3.2.85', None, 'current_temperature', None],
        ['14.2.85', 'ac_state', 'climate', 'climate'],
        ['14.8.85', None, 'mode', None],
        ['14.9.85', None, 'target_temperature', None],
        ['14.10.85', None, 'fan_mode', None],
    ]
}, {
    'lumi.airrtc.vrfegl01': ["Xiaomi", "VRF Air Conditioning"],
    'lumi_spec': [
        ['13.1.85', None, 'channels', 'sensor']
    ]
}, {
    # no N, https://www.aqara.com/en/single_switch_T1_no-neutral.html
    'lumi.switch.l0agl1': ["Aqara", "Relay T1", "SSM-U02"],
    'miot_spec': [
        ['2.1', '2.1', 'switch', 'switch'],
    ]
}, {
    # with N, https://www.aqara.com/en/single_switch_T1_with-neutral.html
    'lumi.switch.n0agl1': ["Aqara", "Relay T1", "SSM-U01"],
    'lumi.plug.maeu01': ["Aqara", "Plug", "SP-EUC01"],
    'miot_spec': [
        ['2.1', '2.1', 'switch', 'switch'],
        ['3.1', '3.1', 'consumption', 'sensor'],
        ['3.2', '3.2', 'power', 'sensor'],
        # ['5.7', '5.7', 'voltage', 'sensor'],
    ]
}, {
    'lumi.motion.agl04': ["Aqara", "Precision Motion Sensor", "RTCGQ13LM"],
<<<<<<< HEAD
    'miot_spec': [
        ['4.1', None, 'motion: 1', 'binary_sensor'],
=======
    'mi_spec': [
        [None, None, 'motion', 'binary_sensor'],
>>>>>>> 54ec3821
        ['3.1', '3.1', 'battery', 'sensor'],
        ['4.1', None, 'motion: 1', None],
    ]
}, {
    'lumi.airmonitor.acn01': ["Aqara", "TVOC Air Quality Monitor",
                              "VOCKQJK11LM"],
    'miot_spec': [
        ['3.1', '3.1', 'temperature', 'sensor'],
        ['3.2', '3.2', 'humidity', 'sensor'],
        ['3.3', '3.3', 'tvoc', 'sensor'],
        ['4.1', '4.1', 'tvoc_level', 'binary_sensor'],
        ['4.2', '4.2', 'battery', 'sensor'],
    ]
}, {
    'lumi.switch.b1lc04': ["Aqara", "Single Wall Switch E1", "QBKG38LM"],
    'miot_spec': [
        ['2.1', '2.1', 'switch', 'switch'],
        ['6.1', None, 'button: 1', None],
        ['6.2', None, 'button: 2', None],
        [None, None, 'action', 'sensor'],
    ]
}, {
    'lumi.switch.b2lc04': ["Aqara", "Double Wall Switch E1", "QBKG39LM"],
    'miot_spec': [
        ['2.1', '2.1', 'channel 1', 'switch'],
        ['3.1', '3.1', 'channel 2', 'switch'],
        ['7.1', None, 'button_1: 1', None],
        ['7.2', None, 'button_1: 2', None],
        ['8.1', None, 'button_2: 1', None],
        ['8.2', None, 'button_2: 2', None],
        ['9.1', None, 'button_both: 4', None],
        [None, None, 'action', 'sensor'],
    ]
}]

GLOBAL_PROP = {
    '8.0.2001': 'battery',
    '8.0.2002': 'reset_cnt',
    '8.0.2003': 'send_all_cnt',
    '8.0.2004': 'send_fail_cnt',
    '8.0.2005': 'send_retry_cnt',
    '8.0.2006': 'chip_temperature',
    '8.0.2007': 'lqi',
    '8.0.2008': 'voltage',
    '8.0.2009': 'pv_state',
    '8.0.2010': 'cur_state',
    '8.0.2011': 'pre_state',
    '8.0.2013': 'CCA',
    '8.0.2014': 'protect',
    '8.0.2015': 'power',
    '8.0.2022': 'fw_ver',
    '8.0.2023': 'hw_ver',
    '8.0.2030': 'poweroff_memory',
    '8.0.2031': 'charge_protect',
    '8.0.2032': 'en_night_tip_light',
    '8.0.2034': 'load_s0',  # ctrl_dualchn
    '8.0.2035': 'load_s1',  # ctrl_dualchn
    '8.0.2036': 'parent',
    '8.0.2041': 'model',
    '8.0.2042': 'max_power',
    '8.0.2044': 'plug_detection',
    '8.0.2101': 'nl_invert',  # ctrl_86plug
    '8.0.2102': 'alive',
    '8.0.2157': 'network_pan_id',
    '8.0.9001': 'battery_end_of_life'
}

CLUSTERS = {
    0x0000: 'Basic',
    0x0001: 'PowerCfg',
    0x0003: 'Identify',
    0x0006: 'OnOff',
    0x0008: 'LevelCtrl',
    0x000A: 'Time',
    0x000C: 'AnalogInput',  # cube, gas sensor
    0x0012: 'Multistate',
    0x0019: 'OTA',  # illuminance sensor
    0x0101: 'DoorLock',
    0x0400: 'Illuminance',  # motion sensor
    0x0402: 'Temperature',
    0x0403: 'Pressure',
    0x0405: 'Humidity',
    0x0406: 'Occupancy',  # motion sensor
    0x0500: 'IasZone',  # gas sensor
    0x0B04: 'ElectrMeasur',
    0xFCC0: 'Xiaomi'
}

RE_ZIGBEE_MODEL_TAIL = re.compile(r'\.v\d$')


def get_device(zigbee_model: str) -> Optional[dict]:
    # the model has an extra tail when added (v1, v2, v3)
    if RE_ZIGBEE_MODEL_TAIL.search(zigbee_model):
        zigbee_model = zigbee_model[:-3]

    for device in DEVICES:
        if zigbee_model in device:
            desc = device[zigbee_model]
            return {
                # 'model': zigbee_model,
                'device_manufacturer': desc[0],
                'device_name': desc[0] + ' ' + desc[1],
                'device_model': (
                    zigbee_model + ' ' + desc[2]
                    if len(desc) > 2 else zigbee_model
                ),
                'lumi_spec': device.get('lumi_spec'),
                'miot_spec': device.get('miot_spec')
            }

    return {
        'device_name': 'Zigbee',
        'device_mode': zigbee_model,
        'lumi_spec': [],
        'miot_spec': []
    }


def fix_xiaomi_props(model, params) -> dict:
    for k, v in params.items():
        if k in ('temperature', 'humidity', 'pressure'):
            if model != 'lumi.airmonitor.acn01':
                params[k] = v / 100.0
        elif v in ('on', 'open'):
            params[k] = 1
        elif v in ('off', 'close'):
            params[k] = 0
        elif k == 'battery' and v and v > 1000:
            params[k] = round((min(v, 3200) - 2500) / 7)
        elif k == 'run_state':
            # https://github.com/AlexxIT/XiaomiGateway3/issues/139
            if v == 'offing':
                params[k] = 0
            elif v == 'oning':
                params[k] = 1
            else:
                params[k] = 2

    return params


def get_buttons(model: str):
    model, _ = model.split(' ', 1)
    for device in DEVICES:
        if model in device:
            return [
                param[2] for param in device['lumi_spec']
                if param[2].startswith('button')
            ]
    return None<|MERGE_RESOLUTION|>--- conflicted
+++ resolved
@@ -355,13 +355,8 @@
     ]
 }, {
     'lumi.motion.agl04': ["Aqara", "Precision Motion Sensor", "RTCGQ13LM"],
-<<<<<<< HEAD
-    'miot_spec': [
-        ['4.1', None, 'motion: 1', 'binary_sensor'],
-=======
     'mi_spec': [
         [None, None, 'motion', 'binary_sensor'],
->>>>>>> 54ec3821
         ['3.1', '3.1', 'battery', 'sensor'],
         ['4.1', None, 'motion: 1', None],
     ]
